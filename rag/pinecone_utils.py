--- conflicted
+++ resolved
@@ -2,27 +2,18 @@
 
 from __future__ import annotations
 
-<<<<<<< HEAD
 import logging
 from collections.abc import Iterator, Sequence
-=======
 from collections.abc import Iterator
->>>>>>> d594cd93
 from typing import Any
 
 from openai import OpenAI
 from pinecone import Index, Pinecone
-<<<<<<< HEAD
 from pinecone.core.client.exceptions import PineconeException
-=======
->>>>>>> d594cd93
 
 logger = logging.getLogger(__name__)
 
-<<<<<<< HEAD
 
-=======
->>>>>>> d594cd93
 def get_openai_client(api_key: str, base_url: str | None = None) -> OpenAI:
     """Return an OpenAI client configured with the provided credentials."""
     kwargs: dict[str, Any] = {"api_key": api_key}
@@ -40,10 +31,7 @@
         return pc.Index(index_name.strip())
     msg = "Provide Pinecone index host or index name."
     raise ValueError(msg)
-<<<<<<< HEAD
 
-=======
->>>>>>> d594cd93
 
 def get_pinecone_indexes(
     api_key: str,
@@ -65,7 +53,6 @@
         if extra_clean and extra_clean not in names:
             names.append(extra_clean)
 
-<<<<<<< HEAD
     if not names:
         msg = "Provide at least one Pinecone index name or host."
         raise ValueError(msg)
@@ -73,8 +60,6 @@
     return [(name, pc.Index(name)) for name in names]
 
 
-=======
->>>>>>> d594cd93
 def embed_texts(client: OpenAI, texts: list[str], model: str) -> list[list[float]]:
     """Generate embeddings for ``texts`` using the supplied model."""
     resp = client.embeddings.create(model=model, input=texts)
