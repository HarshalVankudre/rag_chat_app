"""Main Streamlit application file for the RAG Chat App."""

from __future__ import annotations

import logging
from typing import Any

import streamlit as st
import streamlit_authenticator as stauth
from pymongo import errors as mongo_errors
from pymongo.database import Database

from config.env import save_env_doc
from config.i18n import get_lang
from config.logging import setup_logging
from db.mongo import (
    COL_USERS,
    ensure_indexes,
    fetch_all_users_for_auth,
    get_mongo,
    seed_admin_if_empty,
)
from services.bootstrap import AppBootstrapResult, bootstrap_application
from ui.admin import admin_dashboard
from ui.chat import process_new_message, render_chat_ui

APP_TITLE = "💬 RükoGPT"
logger = logging.getLogger(__name__)


def configure_page() -> None:
    """Configure the Streamlit page before rendering any UI."""
<<<<<<< HEAD
=======

>>>>>>> df23ca3b
    st.set_page_config(
        page_title=APP_TITLE,
        page_icon="💬",
        layout="wide",
        initial_sidebar_state="expanded",
    )


def initialize_language() -> dict[str, Any]:
    """Persist and resolve the active UI language."""
<<<<<<< HEAD
=======

>>>>>>> df23ca3b
    if "lang_code" not in st.session_state:
        st.session_state["lang_code"] = "en"

    with st.sidebar:
        st.selectbox(
            label="Language / Sprache",
            options=[("en", "🇬🇧 English"), ("de", "🇩🇪 Deutsch")],
            format_func=lambda x: x[1],
            key="lang_select_key",
            on_change=lambda: st.session_state.update(
                lang_code=st.session_state.lang_select_key[0],
            ),
        )

    return get_lang(st.session_state.get("lang_code", "en"))


def setup_screen(lang_dict: dict[str, Any]) -> None:
    """First-run setup to enter Mongo URI/DB."""

    st.title(lang_dict["setup_title"])
    st.write(lang_dict["setup_descr"])

    uri = st.text_input(
        lang_dict["setup_mongo_uri"],
        value="",
        type="password",
        placeholder=lang_dict["setup_mongo_uri_placeholder"],
        help=lang_dict["setup_mongo_uri_help"],
    )
    db_name = st.text_input(
        lang_dict["setup_mongo_db"],
        value="rag_chat",
        placeholder="rag_chat",
    )

    col1, col2 = st.columns(2)
    with col1:
        if st.button(lang_dict["setup_button"], use_container_width=True):
            test_uri = uri.strip()
            if not test_uri:
                st.error(lang_dict["setup_error_no_uri"])
                return

            client = get_mongo(test_uri)
            if client is None:
                st.error(lang_dict["setup_error_connect_failed"])
                return

            save_env_doc(
                {"mongo_uri": test_uri, "mongo_db": db_name.strip() or "rag_chat"},
                db=None,
            )

            db = client[(db_name.strip() or "rag_chat")]
            try:
                ensure_indexes(db)
                seed_status = seed_admin_if_empty(db)
                logger.info("Setup seeding status: %s", seed_status)
                save_env_doc({"mongo_uri": test_uri, "mongo_db": db.name}, db=db)
            except mongo_errors.PyMongoError:
                logger.exception("Error during setup bootstrap")
                st.error(lang_dict["setup_error_connect_failed"])
                return

            st.success(lang_dict["setup_success"])
            st.rerun()
    with col2:
        st.caption(lang_dict["setup_caption"])


@st.cache_resource(ttl=600)
def get_auth_credentials(_db: Database) -> dict[str, Any]:
    """Wrap the fetch call in Streamlit's cache."""
<<<<<<< HEAD
    logger.info(
        "Refreshing authentication credentials cache for database '%s'.",
        _db.name,
    )
    creds = fetch_all_users_for_auth(_db)
    logger.info("Loaded %d user credential entries.", len(creds.get("usernames", {})))
    return creds


def _resolve_user_role(db: Database, username: str) -> str:
    """Lookup the latest role for a user."""
    user_doc_live = db[COL_USERS].find_one({"username": username}) or {}
    return user_doc_live.get("role", "user")


def _render_authenticated_app(context: AppBootstrapResult, lang: dict[str, Any]) -> None:
    """Render the authenticated portion of the UI."""
    db = context.db
    if db is None:
        setup_screen(lang)
        st.stop()

    credentials = get_auth_credentials(db)

    default_key = "your_strong_secret_key_here"
    secret_key = context.env_doc.get("auth_secret_key", default_key)
    expiry_days = int(context.env_doc.get("auth_cookie_expiry_days", 30))

    if secret_key == default_key:
        st.warning(
            "Warning: Using default auth_secret_key. "
            "Please set a strong secret key in your environment for security.",
        )

    authenticator = stauth.Authenticate(
        credentials,
        "rag_chat_cookie_v1",
        secret_key,
        cookie_expiry_days=expiry_days,
    )

    st.session_state.setdefault("auth_user", None)
    st.session_state.setdefault("is_admin", False)

    authenticator.login(
        fields={
            "Form name": lang["login_title"],
            "Username": lang["username"],
            "Password": lang["password"],
            "Login": lang["login_button"],
        },
    )

    if st.session_state.get("authentication_status"):
        username = st.session_state["username"]
        st.session_state["auth_user"] = username

        user_role = _resolve_user_role(db, username)
        st.session_state["is_admin"] = user_role == "admin"

=======

    logger.info(
        "Refreshing authentication credentials cache for database '%s'.",
        _db.name,
    )
    creds = fetch_all_users_for_auth(_db)
    logger.info("Loaded %d user credential entries.", len(creds.get("usernames", {})))
    return creds


def _resolve_user_role(db: Database, username: str) -> str:
    """Lookup the latest role for a user."""

    user_doc_live = db[COL_USERS].find_one({"username": username}) or {}
    return user_doc_live.get("role", "user")


def _render_authenticated_app(context: AppBootstrapResult, lang: dict[str, Any]) -> None:
    """Render the authenticated portion of the UI."""

    db = context.db
    if db is None:
        setup_screen(lang)
        st.stop()

    credentials = get_auth_credentials(db)

    default_key = "your_strong_secret_key_here"
    secret_key = context.env_doc.get("auth_secret_key", default_key)
    expiry_days = int(context.env_doc.get("auth_cookie_expiry_days", 30))

    if secret_key == default_key:
        st.warning(
            "Warning: Using default auth_secret_key. "
            "Please set a strong secret key in your environment for security.",
        )

    authenticator = stauth.Authenticate(
        credentials,
        "rag_chat_cookie_v1",
        secret_key,
        cookie_expiry_days=expiry_days,
    )

    st.session_state.setdefault("auth_user", None)
    st.session_state.setdefault("is_admin", False)

    authenticator.login(
        fields={
            "Form name": lang["login_title"],
            "Username": lang["username"],
            "Password": lang["password"],
            "Login": lang["login_button"],
        },
    )

    if st.session_state.get("authentication_status"):
        username = st.session_state["username"]
        st.session_state["auth_user"] = username

        user_role = _resolve_user_role(db, username)
        st.session_state["is_admin"] = user_role == "admin"

>>>>>>> df23ca3b
        with st.sidebar:
            st.markdown(f"### {APP_TITLE}")
            admin_label = (
                f"({lang['sidebar_admin']})" if st.session_state.get("is_admin") else ""
            )
            st.success(
                f"{lang['sidebar_signed_in_as']} **{username}** {admin_label}",
            )
            authenticator.logout(lang["sidebar_logout"], "sidebar")

            if st.session_state.get("is_admin"):
                st.radio(
                    "Admin Navigation",
                    [lang["sidebar_nav_chat"], lang["sidebar_nav_admin"]],
                    key="admin_view",
                    label_visibility="collapsed",
                    index=0,
                )
                st.divider()

        admin_selection = st.session_state.get("admin_view", lang["sidebar_nav_chat"])
        current_conv_id = None
        prompt = None

        if st.session_state.get("is_admin") and admin_selection == lang["sidebar_nav_admin"]:
            current_conv_id = render_chat_ui(
                db,
                username,
                lang,
                render_main_chat=False,
                render_conv_sidebar=False,
            )
            admin_dashboard(db, context.env_doc, lang)
        else:
            current_conv_id = render_chat_ui(
                db,
                username,
                lang,
                render_main_chat=True,
                render_conv_sidebar=True,
            )
            prompt = st.chat_input(
                lang.get("chat_input_placeholder", "Ask about your documents..."),
            )

        if prompt:
            if current_conv_id:
                process_new_message(db, context.env_doc, username, current_conv_id, prompt, lang)
                st.rerun()
            else:
                st.error(lang["chat_no_conv_selected"])

    elif st.session_state.get("authentication_status") is False:
        st.error(lang["login_error_incorrect"])

    else:
        st.info(lang["login_prompt"])


def main() -> None:
    """Entry point used by Streamlit to render the application."""
<<<<<<< HEAD
=======

>>>>>>> df23ca3b
    setup_logging()
    configure_page()
    lang = initialize_language()
    context = bootstrap_application()

    if context.db is None:
        setup_screen(lang)
        st.stop()

    _render_authenticated_app(context, lang)


if __name__ == "__main__":
    main()<|MERGE_RESOLUTION|>--- conflicted
+++ resolved
@@ -30,10 +30,7 @@
 
 def configure_page() -> None:
     """Configure the Streamlit page before rendering any UI."""
-<<<<<<< HEAD
-=======
-
->>>>>>> df23ca3b
+
     st.set_page_config(
         page_title=APP_TITLE,
         page_icon="💬",
@@ -44,10 +41,7 @@
 
 def initialize_language() -> dict[str, Any]:
     """Persist and resolve the active UI language."""
-<<<<<<< HEAD
-=======
-
->>>>>>> df23ca3b
+
     if "lang_code" not in st.session_state:
         st.session_state["lang_code"] = "en"
 
@@ -122,7 +116,7 @@
 @st.cache_resource(ttl=600)
 def get_auth_credentials(_db: Database) -> dict[str, Any]:
     """Wrap the fetch call in Streamlit's cache."""
-<<<<<<< HEAD
+
     logger.info(
         "Refreshing authentication credentials cache for database '%s'.",
         _db.name,
@@ -134,12 +128,14 @@
 
 def _resolve_user_role(db: Database, username: str) -> str:
     """Lookup the latest role for a user."""
+
     user_doc_live = db[COL_USERS].find_one({"username": username}) or {}
     return user_doc_live.get("role", "user")
 
 
 def _render_authenticated_app(context: AppBootstrapResult, lang: dict[str, Any]) -> None:
     """Render the authenticated portion of the UI."""
+
     db = context.db
     if db is None:
         setup_screen(lang)
@@ -183,71 +179,6 @@
         user_role = _resolve_user_role(db, username)
         st.session_state["is_admin"] = user_role == "admin"
 
-=======
-
-    logger.info(
-        "Refreshing authentication credentials cache for database '%s'.",
-        _db.name,
-    )
-    creds = fetch_all_users_for_auth(_db)
-    logger.info("Loaded %d user credential entries.", len(creds.get("usernames", {})))
-    return creds
-
-
-def _resolve_user_role(db: Database, username: str) -> str:
-    """Lookup the latest role for a user."""
-
-    user_doc_live = db[COL_USERS].find_one({"username": username}) or {}
-    return user_doc_live.get("role", "user")
-
-
-def _render_authenticated_app(context: AppBootstrapResult, lang: dict[str, Any]) -> None:
-    """Render the authenticated portion of the UI."""
-
-    db = context.db
-    if db is None:
-        setup_screen(lang)
-        st.stop()
-
-    credentials = get_auth_credentials(db)
-
-    default_key = "your_strong_secret_key_here"
-    secret_key = context.env_doc.get("auth_secret_key", default_key)
-    expiry_days = int(context.env_doc.get("auth_cookie_expiry_days", 30))
-
-    if secret_key == default_key:
-        st.warning(
-            "Warning: Using default auth_secret_key. "
-            "Please set a strong secret key in your environment for security.",
-        )
-
-    authenticator = stauth.Authenticate(
-        credentials,
-        "rag_chat_cookie_v1",
-        secret_key,
-        cookie_expiry_days=expiry_days,
-    )
-
-    st.session_state.setdefault("auth_user", None)
-    st.session_state.setdefault("is_admin", False)
-
-    authenticator.login(
-        fields={
-            "Form name": lang["login_title"],
-            "Username": lang["username"],
-            "Password": lang["password"],
-            "Login": lang["login_button"],
-        },
-    )
-
-    if st.session_state.get("authentication_status"):
-        username = st.session_state["username"]
-        st.session_state["auth_user"] = username
-
-        user_role = _resolve_user_role(db, username)
-        st.session_state["is_admin"] = user_role == "admin"
-
->>>>>>> df23ca3b
         with st.sidebar:
             st.markdown(f"### {APP_TITLE}")
             admin_label = (
@@ -309,10 +240,7 @@
 
 def main() -> None:
     """Entry point used by Streamlit to render the application."""
-<<<<<<< HEAD
-=======
-
->>>>>>> df23ca3b
+
     setup_logging()
     configure_page()
     lang = initialize_language()
