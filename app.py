--- conflicted
+++ resolved
@@ -30,10 +30,7 @@
 
 def configure_page() -> None:
     """Configure the Streamlit page before rendering any UI."""
-<<<<<<< HEAD
-=======
-
->>>>>>> d594cd93
+
     st.set_page_config(
         page_title=APP_TITLE,
         page_icon="💬",
@@ -44,10 +41,7 @@
 
 def initialize_language() -> dict[str, Any]:
     """Persist and resolve the active UI language."""
-<<<<<<< HEAD
-=======
-
->>>>>>> d594cd93
+
     if "lang_code" not in st.session_state:
         st.session_state["lang_code"] = "en"
 
@@ -122,7 +116,6 @@
 @st.cache_resource(ttl=600)
 def get_auth_credentials(_db: Database) -> dict[str, Any]:
     """Wrap the fetch call in Streamlit's cache."""
-<<<<<<< HEAD
     logger.info(
         "Refreshing authentication credentials cache for database '%s'.",
         _db.name,
@@ -183,7 +176,6 @@
         user_role = _resolve_user_role(db, username)
         st.session_state["is_admin"] = user_role == "admin"
 
-=======
 
     logger.info(
         "Refreshing authentication credentials cache for database '%s'.",
@@ -247,7 +239,6 @@
         user_role = _resolve_user_role(db, username)
         st.session_state["is_admin"] = user_role == "admin"
 
->>>>>>> d594cd93
         with st.sidebar:
             st.markdown(f"### {APP_TITLE}")
             admin_label = (
@@ -309,10 +300,7 @@
 
 def main() -> None:
     """Entry point used by Streamlit to render the application."""
-<<<<<<< HEAD
-=======
-
->>>>>>> d594cd93
+
     setup_logging()
     configure_page()
     lang = initialize_language()
