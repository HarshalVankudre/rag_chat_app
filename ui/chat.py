"""Streamlit chat UI implementation."""

from __future__ import annotations

import logging
import re
from collections.abc import Iterable, Iterator, Mapping
from typing import Any

import streamlit as st
from pydantic import ValidationError
from pymongo.database import Database

from config.env import load_env_doc
from db.mongo import (
    add_message,
    create_conversation,
    delete_conversation,
    get_messages,
    list_conversations,
    rename_conversation,
)
from models.settings import AppSettings
from rag.ingest import build_context
from rag.pinecone_utils import (
    embed_texts,
    get_openai_client,
    get_pinecone_indexes,
    retrieve_from_indexes,
    stream_chat_completion,
)

logger = logging.getLogger(__name__)

# ---- Configuration for memory window ----
MAX_TURNS = 25

# ---- Pattern for meta-question: "what was my last question?" (DE/EN) ----
LAST_Q_PATTERN = re.compile(
    r"(what\s+was\s+my\s+last\s+question\??|was\s+war\s+meine\s+letzte\s+frage\??)",
    re.IGNORECASE,
)


def find_last_user_question(history_docs: Iterable[dict[str, Any]]) -> str | None:
    """Return the previous user message within the supplied history."""
    if not history_docs:
        return None
    history_list = list(history_docs)
    for msg in reversed(history_list[:-1]):
        if msg.get("role") == "user":
            return (msg.get("content") or "").strip()
    return None


def conversations_sidebar(db: Database, username: str, lang: Mapping[str, str]) -> None:
    """Render the conversation list and controls in the sidebar."""
    with st.sidebar:
        st.header(lang["conv_header"])

        if st.button(lang["conv_new_chat"], use_container_width=True):
            cid = create_conversation(db, username, "New chat")
            st.session_state["current_conv_id"] = cid
            st.session_state.pop("editing_conv_id", None)
            st.session_state.pop("confirm_delete_id", None)
            st.rerun()

        st.divider()

        convs = list_conversations(db, username)

        if "current_conv_id" not in st.session_state:
            if not convs:
                cid = create_conversation(db, username, "New chat")
                st.session_state["current_conv_id"] = cid
                st.rerun()
            else:
                st.session_state["current_conv_id"] = convs[0]["id"]

        current_conv_id = st.session_state.get("current_conv_id")

        conv_ids = [c["id"] for c in convs]
        if current_conv_id not in conv_ids:
            current_conv_id = convs[0]["id"] if convs else None
            st.session_state["current_conv_id"] = current_conv_id

        editing_id = st.session_state.get("editing_conv_id")
        confirm_delete_id = st.session_state.get("confirm_delete_id")

        if not convs:
            st.info(lang["conv_no_convs"])

        for c in convs:
            c_id = c["id"]
            c_title = c.get("title", "Untitled")

            if editing_id == c_id:
                with st.form(key=f"form_edit_{c_id}"):
                    st.text_input(
                        lang["conv_rename_label"], value=c_title, key=f"rename_input_{c_id}"
                    )
                    col_a, col_b = st.columns(2)
                    if col_a.form_submit_button(
                        lang["conv_save"], use_container_width=True, type="primary"
                    ):
                        new_title = st.session_state[f"rename_input_{c_id}"]
                        if new_title.strip():
                            rename_conversation(
                                db, c_id, username, new_title.strip()
                            )
                            st.session_state.pop("editing_conv_id", None)
                            st.rerun()
                        else:
                            st.warning(lang["conv_warn_empty_title"])
                    if col_b.form_submit_button(
                        lang["conv_cancel"], use_container_width=True
                    ):
                        st.session_state.pop("editing_conv_id", None)
                        st.rerun()

            elif confirm_delete_id == c_id:
                st.error(lang["conv_confirm_delete"].format(c_title=c_title))
                col_a, col_b = st.columns(2)
                if col_a.button(
                    lang["conv_delete"].upper(),
                    key=f"confirm_del_btn_{c_id}",
                    use_container_width=True,
                    type="primary",
                ):
                    delete_conversation(db, c_id, username)
                    st.session_state.pop("confirm_delete_id", None)
                    if st.session_state.get("current_conv_id") == c_id:
                        st.session_state["current_conv_id"] = None
                    st.rerun()
                if col_b.button(
                    lang["conv_cancel"],
                    key=f"cancel_del_btn_{c_id}",
                    use_container_width=True,
                ):
                    st.session_state.pop("confirm_delete_id", None)
                    st.rerun()

            else:
                col1, col2 = st.columns([0.85, 0.15])
                with col1:
                    is_active = c_id == current_conv_id
                    if st.button(
                        f"• {c_title[:32]}",
                        key=f"select_{c_id}",
                        type=("primary" if is_active else "secondary"),
                        use_container_width=True,
                    ):
                        st.session_state["current_conv_id"] = c_id
                        st.session_state.pop("editing_conv_id", None)
                        st.session_state.pop("confirm_delete_id", None)
                        st.rerun()

                with col2, st.popover("...", use_container_width=False):
                    if st.button(
                        lang["conv_popover_rename"],
                        key=f"rename_pop_{c_id}",
                        use_container_width=True,
                    ):
                        st.session_state["editing_conv_id"] = c_id
                        st.session_state["current_conv_id"] = c_id
                        st.session_state.pop("confirm_delete_id", None)
                        st.rerun()

                    if st.button(
                        lang["conv_popover_delete"],
                        key=f"delete_pop_{c_id}",
                        use_container_width=True,
                        type="primary",
                    ):
                        st.session_state["confirm_delete_id"] = c_id
                        st.session_state["current_conv_id"] = c_id
                        st.session_state.pop("editing_conv_id", None)
                        st.rerun()
def render_chat_ui(
    db: Database,
    username: str,
    lang: Mapping[str, str],
    render_main_chat: bool = True,
    render_conv_sidebar: bool = True,
) -> str | None:
    """Render the chat sidebar and optionally the main message area."""
    if render_conv_sidebar:
        conversations_sidebar(db, username, lang)  # --- PASS lang ---

    current_conv_id = st.session_state.get("current_conv_id")

    if render_main_chat:
        st.title(lang["chat_title"])

        if not current_conv_id:
            st.info(lang["chat_no_conv_selected"])
            if st.button(lang["chat_reload_convs"]):
                st.rerun()
            return None

        existing_msgs = get_messages(db, current_conv_id, limit=200)
        for m in existing_msgs:
            with st.chat_message("user" if m["role"] == "user" else "assistant"):
                st.markdown(m["content"])

    return current_conv_id
def process_new_message(
    db: Database,
    env_doc: dict[str, Any],
    username: str,
    current_conv_id: str,
    prompt: str,
    lang: Mapping[str, str],
) -> None:
    """Process a user prompt, generate a response, and persist the interaction."""
    if not prompt or not current_conv_id:
        return None

    add_message(db, current_conv_id, username, "user", prompt)
    with st.chat_message("user"):
        st.markdown(prompt)  # User prompt is NOT translated

    history_docs = get_messages(db, current_conv_id, limit=400)
    history = [{"role": h["role"], "content": h["content"]} for h in history_docs]
    recent_history = history[-MAX_TURNS:]

    if LAST_Q_PATTERN.search(prompt):
        last_q = find_last_user_question(history_docs)
        with st.chat_message("assistant"):
            if last_q:
                msg = lang["chat_last_q_prefix"].format(last_q=last_q)
            else:
                msg = lang["chat_last_q_not_found"]
            st.markdown(msg)
            add_message(db, current_conv_id, username, "assistant", msg)
        return

    env_doc = load_env_doc(db) if db is not None else env_doc
    try:
        settings = AppSettings.from_env(env_doc)
<<<<<<< HEAD
    except ValidationError as exc:
        logger.exception("Environment settings are invalid")
=======
    except ValidationError as e:
        logger.exception(f"Environment settings are invalid: {e}")
>>>>>>> d594cd93
        st.error(lang["chat_error_env_not_configured"])
        st.exception(exc)
        return None

    try:
        client = get_openai_client(
            settings.openai_api_key, settings.openai_base_url
        )

        qvec = embed_texts(client, [prompt], settings.embedding_model)[0]
        indexes = get_pinecone_indexes(
            settings.pinecone_api_key,
            settings.pinecone_host,
            settings.pinecone_index_name,
            settings.pinecone_index_names,
        )
        matches = retrieve_from_indexes(
            indexes, qvec, settings.top_k, settings.pinecone_namespace
        )
        best_score = None
        for match in matches:
            sc = match.get("score")
            if sc is None:
                continue
            try:
                scf = float(sc)
                best_score = scf if best_score is None else max(best_score, scf)
            except (TypeError, ValueError):  # pragma: no cover - defensive fallback
                continue

        built = build_context(
            matches,
            settings.metadata_text_key,
            settings.metadata_source_key,
            settings.max_context_chars,
        )
        context_text = built["context_text"] or ""
        num_matches = len(matches)

        rag_sufficient = (
            num_matches >= settings.rag_min_matches
            and len(context_text) >= settings.rag_min_context_chars
            and (best_score is None or best_score >= settings.rag_min_score)
        )

        if rag_sufficient:
            messages = [{"role": "system", "content": settings.system_prompt}]
            messages.extend(recent_history)
            messages.append(
                {
                    "role": "user",
                    "content": (
                        "Use the information sources as follows:\n"
                        "- CHAT HISTORY: for conversation continuity.\n"
                        "- CONTEXT: for factual answers from documents (do not invent citations).\n"
                        f"CONTEXT:\n{context_text}\n\n"
                        f"USER QUESTION:\n{prompt}\n"
                    ),
                }
            )
            show_sources = True
        else:
            if not settings.allow_general_answers:
                with st.chat_message("assistant"):
                    msg = lang["chat_no_info_fallback"]
                    st.markdown(msg)
                    add_message(db, current_conv_id, username, "assistant", msg)
                return

            messages = [{"role": "system", "content": settings.system_prompt}]
            messages.extend(recent_history)
            messages.append(
                {
                    "role": "user",
                    "content": (
                        "The retrieved CONTEXT is insufficient or empty. "
                        "Answer the USER QUESTION from general knowledge. "
                        "Do NOT invent citations.\n\n"
                        f"USER QUESTION:\n{prompt}\n"
                    ),
                }
            )
            show_sources = False

        with st.chat_message("assistant"):
            chunks = []

            def gen() -> Iterator[str]:
                for t in stream_chat_completion(
                    client, settings.openai_model, messages, settings.temperature
                ):
                    chunks.append(t)
                    yield t

            full = st.write_stream(gen())
            if not full:
                full = "".join(chunks)

            add_message(
                db, current_conv_id, username, "assistant", full
            )  # AI response is NOT translated

            if show_sources and built["sources"]:
                with st.expander(lang["chat_sources_expander"]):
                    for i, s in enumerate(built["sources"], start=1):
                        src_label = (
                            s.get("source") or lang["chat_sources_label_no_source"]
                        )
                        score = s.get("score")
                        try:
                            score_s = f"{float(score):.4f}" if score is not None else "n/a"
                        except (ValueError, TypeError):
                            score_s = str(score)
                        index_label = s.get("index")
                        index_fragment = (
                            f" — {lang['chat_sources_index_label']}: `{index_label}`"
                            if index_label
                            else ""
                        )
                        source_line = (
                            f"**{i}.** `{src_label}` — score: `{score_s}` — id: `{s.get('id')}`"
                            f"{index_fragment}"
                        )
                        st.markdown(source_line)

    except Exception as exc:  # pragma: no cover - runtime safeguard
        logger.exception("Error processing new message")
        with st.chat_message("assistant"):
            st.error(f"{lang['chat_error']}: {exc}")
<|MERGE_RESOLUTION|>--- conflicted
+++ resolved
@@ -238,13 +238,10 @@
     env_doc = load_env_doc(db) if db is not None else env_doc
     try:
         settings = AppSettings.from_env(env_doc)
-<<<<<<< HEAD
     except ValidationError as exc:
         logger.exception("Environment settings are invalid")
-=======
     except ValidationError as e:
         logger.exception(f"Environment settings are invalid: {e}")
->>>>>>> d594cd93
         st.error(lang["chat_error_env_not_configured"])
         st.exception(exc)
         return None
